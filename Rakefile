--- conflicted
+++ resolved
@@ -1,22 +1,9 @@
 # frozen_string_literal: true
-<<<<<<< HEAD
-
-require "rake"
-require "rake/testtask"
-require "bundler/gem_tasks"
-require "rspec/core/rake_task"
-
-Rake::TestTask.new do |t|
-  t.pattern = "test/**/*_test.rb"
-  t.libs.push "test"
-end
-=======
 
 require "rake"
 require "bundler/gem_tasks"
 require "rspec/core/rake_task"
 require "hanami/devtools/rake_tasks"
->>>>>>> 36834b32
 
 namespace :spec do
   RSpec::Core::RakeTask.new(:unit) do |task|
@@ -24,14 +11,6 @@
 
     task.pattern = file_list
   end
-<<<<<<< HEAD
-
-  task :coverage do
-    ENV["COVERAGE"] = "true"
-    Rake::Task["spec:unit"].invoke
-  end
-=======
->>>>>>> 36834b32
 end
 
 task default: "spec:unit"