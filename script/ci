#!/bin/bash
set -euo pipefail
IFS=$'\n\t'

<<<<<<< HEAD
run_code_quality_checks() {
  bundle exec rubocop .
=======
prepare_build() {
  if [ -d coverage ]; then
    rm -rf coverage
  fi
}

print_ruby_version() {
  echo "Using $(ruby -v)"
  echo
}

run_code_quality_checks() {
  # bundle exec rubocop .
  true
>>>>>>> 36834b32
}

run_unit_tests() {
  bundle exec rake spec:unit
}

upload_code_coverage() {
  bundle exec rake codecov:upload
}

main() {
<<<<<<< HEAD
  run_code_quality_checks &&
    run_unit_tests
=======
  prepare_build &&
    print_ruby_version &&
    run_code_quality_checks &&
    run_unit_tests &&
    upload_code_coverage
>>>>>>> 36834b32
}

main<|MERGE_RESOLUTION|>--- conflicted
+++ resolved
@@ -2,10 +2,6 @@
 set -euo pipefail
 IFS=$'\n\t'
 
-<<<<<<< HEAD
-run_code_quality_checks() {
-  bundle exec rubocop .
-=======
 prepare_build() {
   if [ -d coverage ]; then
     rm -rf coverage
@@ -18,9 +14,8 @@
 }
 
 run_code_quality_checks() {
-  # bundle exec rubocop .
+  bundle exec rubocop .
   true
->>>>>>> 36834b32
 }
 
 run_unit_tests() {
@@ -32,16 +27,11 @@
 }
 
 main() {
-<<<<<<< HEAD
-  run_code_quality_checks &&
-    run_unit_tests
-=======
   prepare_build &&
     print_ruby_version &&
     run_code_quality_checks &&
     run_unit_tests &&
     upload_code_coverage
->>>>>>> 36834b32
 }
 
 main