--- conflicted
+++ resolved
@@ -8,11 +8,6 @@
   gem "yard",   require: false
 end
 
-<<<<<<< HEAD
 gem "hanami-utils", "2.0.0.alpha1", require: false, git: "https://github.com/hanami/utils.git", branch: "unstable"
-gem "hanami-devtools",           require: false, git: "https://github.com/hanami/devtools.git"
-gem "coveralls",                 require: false
-=======
-gem 'hanami-utils', '1.2.0.beta1', require: false, git: 'https://github.com/hanami/utils.git', branch: 'develop'
-gem 'coveralls', require: false
->>>>>>> ad5000f9
+gem "hanami-devtools",              require: false, git: "https://github.com/hanami/devtools.git"
+gem "coveralls",                    require: false