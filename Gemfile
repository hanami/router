# frozen_string_literal: true

source "https://rubygems.org"
gemspec

<<<<<<< HEAD
unless ENV["TRAVIS"]
=======
unless ENV["CI"]
>>>>>>> 36834b32
  gem "byebug", require: false, platforms: :mri
  gem "yard",   require: false
end

<<<<<<< HEAD
gem "hanami-utils", "~> 2.0.alpha", require: false, git: "https://github.com/hanami/utils.git", branch: "unstable"
gem "hanami-devtools",              require: false, git: "https://github.com/hanami/devtools.git"
gem "coveralls",                    require: false
=======
gem "hanami-utils", "~> 1.3.beta", require: false, git: "https://github.com/hanami/utils.git", branch: "develop"
gem "hanami-devtools", require: false, git: "https://github.com/hanami/devtools.git"
>>>>>>> 36834b32
<|MERGE_RESOLUTION|>--- conflicted
+++ resolved
@@ -3,20 +3,10 @@
 source "https://rubygems.org"
 gemspec
 
-<<<<<<< HEAD
-unless ENV["TRAVIS"]
-=======
 unless ENV["CI"]
->>>>>>> 36834b32
   gem "byebug", require: false, platforms: :mri
   gem "yard",   require: false
 end
 
-<<<<<<< HEAD
 gem "hanami-utils", "~> 2.0.alpha", require: false, git: "https://github.com/hanami/utils.git", branch: "unstable"
-gem "hanami-devtools",              require: false, git: "https://github.com/hanami/devtools.git"
-gem "coveralls",                    require: false
-=======
-gem "hanami-utils", "~> 1.3.beta", require: false, git: "https://github.com/hanami/utils.git", branch: "develop"
-gem "hanami-devtools", require: false, git: "https://github.com/hanami/devtools.git"
->>>>>>> 36834b32
+gem "hanami-devtools",              require: false, git: "https://github.com/hanami/devtools.git"