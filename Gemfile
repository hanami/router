--- conflicted
+++ resolved
@@ -8,11 +8,6 @@
   gem "yard",   require: false
 end
 
-<<<<<<< HEAD
-gem "hanami-utils", "2.0.0.alpha1", require: false, git: "https://github.com/hanami/utils.git", branch: "unstable"
+gem "hanami-utils", "~> 2.0.alpha", require: false, git: "https://github.com/hanami/utils.git", branch: "unstable"
 gem "hanami-devtools",              require: false, git: "https://github.com/hanami/devtools.git"
-gem "coveralls",                    require: false
-=======
-gem 'hanami-utils', '~> 1.3.beta', require: false, git: 'https://github.com/hanami/utils.git', branch: 'develop'
-gem 'coveralls', require: false
->>>>>>> ffca15b5
+gem "coveralls",                    require: false