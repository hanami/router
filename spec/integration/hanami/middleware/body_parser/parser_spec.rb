# frozen_string_literal: true

require "hanami/middleware/body_parser"
require "rack/mock"

<<<<<<< HEAD
RSpec.describe Hanami::Middleware::BodyParser::Parser do
  describe "JSON parser" do
    subject(:env) do
      Rack::MockRequest.env_for("/", method: "POST", "CONTENT_TYPE" => content_type, input: body).tap do |env|
        middleware.call(env)
=======
RSpec.describe Hanami::Middleware::BodyParser do
  describe 'JSON parser'do
    subject(:env) {
      Rack::MockRequest.env_for('/', method: 'POST', 'CONTENT_TYPE' => content_type, input: body).tap do |env|
        middleware.(env)
>>>>>>> 762f5ef5
      end
    end

    let(:app) { ->(_env) { [200, {}, "app"] } }
    let(:middleware) { Hanami::Middleware::BodyParser.new(app, [:json]) }
    let(:body)         { "" }
    let(:content_type) { "" }

    describe "JSON request" do
      let(:body)         { %({"attribute":"ok"}) }
      let(:content_type) { "application/json" }

      it "parses params from body" do
        expect(env["router.params"]).to eq(attribute: "ok")
      end

      it "stores parsed body" do
        expect(env["router.parsed_body"]).to eq("attribute" => "ok")
      end

      describe "with non hash body" do
        let(:body) { %(["foo"]) }

        it "parses params from body" do
          expect(env["router.params"]).to eq("_" => ["foo"])
        end

        it "stores parsed body" do
          expect(env["router.parsed_body"]).to eq(["foo"])
        end
      end

      describe "with malformed json" do
        let(:body) { %({"hanami":"ok" "attribute":"ok"}) }
        it "raises an exception" do
          expect { env }.to raise_error(Hanami::Middleware::BodyParser::BodyParsingError)
        end
      end
    end

    describe "JSON API request" do
      let(:body)         { %({"data": {"attribute":"ok"}}) }
      let(:content_type) { "application/vnd.api+json" }

      it "parses params from body" do
        expect(env["router.params"]).to eq(data: { attribute: "ok" })
      end

      it "stores parsed body" do
        expect(env["router.parsed_body"]).to eq("data" => { "attribute" => "ok" })
      end

      describe "with malformed json" do
        let(:body) {  %({"hanami":"ok" "attribute":"ok"}) }

        it "raises an exception" do
          expect { env }.to raise_error(Hanami::Middleware::BodyParser::BodyParsingError)
        end
      end
    end

    describe "request with unknown content type" do
      let(:body)         { %(<element>ok</element>) }
      let(:content_type) { "application/xml" }

      it "does not parse body params" do
        expect(env.keys).not_to include("router.parsed_body")
        expect(env.keys).not_to include("router.params")
      end
    end

    describe "request without content type" do
      let(:body) { "hanami=ok" }

      it "does not parse body params" do
        expect(env.keys).not_to include("router.parsed_body")
        expect(env.keys).not_to include("router.params")
      end
    end
  end
end<|MERGE_RESOLUTION|>--- conflicted
+++ resolved
@@ -3,19 +3,11 @@
 require "hanami/middleware/body_parser"
 require "rack/mock"
 
-<<<<<<< HEAD
-RSpec.describe Hanami::Middleware::BodyParser::Parser do
+RSpec.describe Hanami::Middleware::BodyParser do
   describe "JSON parser" do
     subject(:env) do
       Rack::MockRequest.env_for("/", method: "POST", "CONTENT_TYPE" => content_type, input: body).tap do |env|
         middleware.call(env)
-=======
-RSpec.describe Hanami::Middleware::BodyParser do
-  describe 'JSON parser'do
-    subject(:env) {
-      Rack::MockRequest.env_for('/', method: 'POST', 'CONTENT_TYPE' => content_type, input: body).tap do |env|
-        middleware.(env)
->>>>>>> 762f5ef5
       end
     end
 
