--- conflicted
+++ resolved
@@ -4,151 +4,87 @@
 require "rack/mock"
 
 RSpec.describe Hanami::Middleware::BodyParser::Parser do
-<<<<<<< HEAD
   describe "JSON parser" do
+    subject(:env) do
+      Rack::MockRequest.env_for("/", method: "POST", "CONTENT_TYPE" => content_type, input: body).tap do |env|
+        middleware.call(env)
+      end
+    end
+
     let(:app) { ->(_env) { [200, {}, "app"] } }
     let(:middleware) { Hanami::Middleware::BodyParser.new(app, [:json]) }
-    let(:env) { Rack::MockRequest.env_for("/", method: "POST", "CONTENT_TYPE" => content_type, input: body) }
     let(:body)         { "" }
     let(:content_type) { "" }
 
-    describe "and a JSON request" do
-=======
-  describe 'JSON parser'do
-    subject(:env) {
-      Rack::MockRequest.env_for('/', method: 'POST', 'CONTENT_TYPE' => content_type, input: body).tap do |env|
-        middleware.(env)
-      end
-    }
-
-    let(:app) { -> (env) { [200, {}, "app"] } }
-    let(:middleware) { Hanami::Middleware::BodyParser.new(app, [:json]) }
-    let(:body)         { '' }
-    let(:content_type) { '' }
-
-    describe 'JSON request' do
->>>>>>> 73c039c8
+    describe "JSON request" do
       let(:body)         { %({"attribute":"ok"}) }
       let(:content_type) { "application/json" }
 
       it "parses params from body" do
-<<<<<<< HEAD
-        middleware.call(env)
         expect(env["router.params"]).to eq(attribute: "ok")
       end
 
       it "stores parsed body" do
-        middleware.call(env)
         expect(env["router.parsed_body"]).to eq("attribute" => "ok")
-=======
-        expect(env['router.params']).to eq(attribute: "ok")
-      end
-
-      it "stores parsed body" do
-        expect(env['router.parsed_body']).to eq('attribute' => "ok")
->>>>>>> 73c039c8
       end
 
       describe "with non hash body" do
         let(:body) { %(["foo"]) }
 
         it "parses params from body" do
-<<<<<<< HEAD
-          middleware.call(env)
           expect(env["router.params"]).to eq("_" => ["foo"])
         end
 
         it "stores parsed body" do
-          middleware.call(env)
           expect(env["router.parsed_body"]).to eq(["foo"])
-=======
-          expect(env['router.params']).to eq("_" => ["foo"])
-        end
-
-        it "stores parsed body" do
-          expect(env['router.parsed_body']).to eq(["foo"])
->>>>>>> 73c039c8
         end
       end
 
       describe "with malformed json" do
         let(:body) { %({"hanami":"ok" "attribute":"ok"}) }
-<<<<<<< HEAD
         it "raises an exception" do
-          expect { middleware.call(env) }.to raise_error(Hanami::Middleware::BodyParser::BodyParsingError)
-=======
-        it 'raises an exception' do
           expect { env }.to raise_error(Hanami::Middleware::BodyParser::BodyParsingError)
->>>>>>> 73c039c8
         end
       end
     end
 
-<<<<<<< HEAD
-    describe "and a JSON API request" do
-=======
-    describe 'JSON API request' do
->>>>>>> 73c039c8
+    describe "JSON API request" do
       let(:body)         { %({"data": {"attribute":"ok"}}) }
       let(:content_type) { "application/vnd.api+json" }
 
       it "parses params from body" do
-<<<<<<< HEAD
-        middleware.call(env)
         expect(env["router.params"]).to eq(data: { attribute: "ok" })
       end
 
       it "stores parsed body" do
-        middleware.call(env)
         expect(env["router.parsed_body"]).to eq("data" => { "attribute" => "ok" })
-=======
-        expect(env['router.params']).to eq(data: { attribute: "ok" })
-      end
-
-      it "stores parsed body" do
-        expect(env['router.parsed_body']).to eq('data' => { 'attribute' => "ok" })
->>>>>>> 73c039c8
       end
 
       describe "with malformed json" do
         let(:body) {  %({"hanami":"ok" "attribute":"ok"}) }
 
-<<<<<<< HEAD
         it "raises an exception" do
-          expect { middleware.call(env) }.to raise_error(Hanami::Middleware::BodyParser::BodyParsingError)
-=======
-        it 'raises an exception' do
           expect { env }.to raise_error(Hanami::Middleware::BodyParser::BodyParsingError)
->>>>>>> 73c039c8
         end
       end
     end
 
-<<<<<<< HEAD
-    describe "and a non-JSON request" do
-=======
-    describe 'request with unknown content type' do
->>>>>>> 73c039c8
+    describe "request with unknown content type" do
       let(:body)         { %(<element>ok</element>) }
       let(:content_type) { "application/xml" }
 
-<<<<<<< HEAD
-      it "returns the app as it is" do
-        expect(middleware.call(env)).to eq(app.call(env))
-=======
-      it 'does not parse body params' do
-        expect(env.keys).not_to include('router.parsed_body')
-        expect(env.keys).not_to include('router.params')
+      it "does not parse body params" do
+        expect(env.keys).not_to include("router.parsed_body")
+        expect(env.keys).not_to include("router.params")
       end
     end
 
-    describe 'request without content type' do
-      let(:body) { 'hanami=ok' }
+    describe "request without content type" do
+      let(:body) { "hanami=ok" }
 
-      it 'does not parse body params' do
-        expect(env.keys).not_to include('router.parsed_body')
-        expect(env.keys).not_to include('router.params')
->>>>>>> 73c039c8
+      it "does not parse body params" do
+        expect(env.keys).not_to include("router.parsed_body")
+        expect(env.keys).not_to include("router.params")
       end
     end
   end
