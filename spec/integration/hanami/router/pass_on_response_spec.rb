--- conflicted
+++ resolved
@@ -6,14 +6,9 @@
     @app    = Rack::MockRequest.new(@routes)
   end
 
-<<<<<<< HEAD
-  it "is successful" do
+  # See https://github.com/hanami/router/pull/197
+  xit "is successful" do
     response = @app.get("/", lint: true)
-=======
-  # See https://github.com/hanami/router/pull/197
-  xit 'is successful' do
-    response = @app.get('/', lint: true)
->>>>>>> 65628ada
     expect(response.status).to eq(200)
   end
 end