# frozen_string_literal: true

require "rack/head"

<<<<<<< HEAD
RSpec.describe Hanami::Router do
  shared_examples "mountable rack endpoint" do |verb|
    context "path recognition" do
      context "fixed string" do
        let(:response) { Rack::MockResponse.new(200, { "Content-Length" => "6" }, "Fixed!") }

        it "recognizes" do
          expect(app.request(verb.upcase, "/hanami", lint: true)).to be(response)
=======
  %w[get post delete put patch trace options].each do |verb|
    describe "##{verb}" do
      describe 'path recognition' do
        it 'recognize fixed string' do
          response = [200, {"Content-Length" => "6"}, ['Fixed!']]
          @router.send(verb, '/hanami', to: ->(_env) { response })

          expect(@app.request(verb.upcase, '/hanami', lint: true).to_a).to eq(response)
>>>>>>> 65628ada
        end
      end

<<<<<<< HEAD
      context "moving parts string" do
        let(:response) { Rack::MockResponse.new(200, { "Content-Length" => "7" }, "Moving!") }

        it "recognizes" do
          expect(app.request(verb.upcase, "/hanami/23", lint: true)).to be(response)
=======
        it 'recognize moving parts string' do
          response = [200, {"Content-Length" => "7"}, ['Moving!']]
          @router.send(verb, '/hanami/:id', to: ->(_env) { response })

          expect(@app.request(verb.upcase, '/hanami/23', lint: true).to_a).to eq(response)
>>>>>>> 65628ada
        end
      end

<<<<<<< HEAD
      context "globbing string" do
        let(:response) { Rack::MockResponse.new(200, { "Content-Length" => "9" }, "Globbing!") }

        it "recognizes" do
          expect(app.request(verb.upcase, "/hanami/all", lint: true)).to be(response)
=======
        it 'recognize globbing string' do
          response = [200, {"Content-Length" => "9"}, ['Globbing!']]
          @router.send(verb, '/hanami/*', to: ->(_env) { response })

          expect(@app.request(verb.upcase, '/hanami/all', lint: true).to_a).to eq(response)
>>>>>>> 65628ada
        end
      end

<<<<<<< HEAD
      context "format string" do
        let(:response) { Rack::MockResponse.new(200, { "Content-Length" => "7" }, "Format!") }

        it "recognizes" do
          expect(app.request(verb.upcase, "/hanami/all.json", lint: true)).to be(response)
=======
        it 'recognize format string' do
          response = [200, {"Content-Length" => "7"}, ['Format!']]
          @router.send(verb, '/hanami/:id(.:format)', to: ->(_env) { response })

          expect(@app.request(verb.upcase, '/hanami/all.json', lint: true).to_a).to eq(response)
>>>>>>> 65628ada
        end
      end

<<<<<<< HEAD
      context "block" do
        let(:response) { Rack::MockResponse.new(200, { "Content-Length" => "6" }, "Block!") }

        it "recognizes" do
          expect(app.request(verb.upcase, "/block", lint: true)).to be(response)
=======
        it 'accepts a block' do
          response = [200, {"Content-Length" => "6"}, ['Block!']]
          @router.send(verb, '/block') { |_e| response }

          expect(@app.request(verb.upcase, '/block', lint: true).to_a).to eq(response)
>>>>>>> 65628ada
        end
      end
    end

    describe "constraints" do
      let(:response) { Rack::MockResponse.new(200, { "Content-Length" => "24" }, "Moving with constraints!") }

      it "recognize when called with matching constraints" do
        expect(app.request(verb.upcase, "/books/23", lint: true)).to be(response)
        expect(app.request(verb.upcase, "/books/awdwror", lint: true).status).to eq(404)
      end
    end
  end

  shared_examples "mountable rack endpoint HEAD" do
    context "path recognition" do
      context "fixed string" do
        it "recognizes" do
          expect(app.request("HEAD", "/hanami", lint: true)).to be(response)
        end
      end

      context "moving parts string" do
        it "recognizes" do
          expect(app.request("HEAD", "/hanami/23", lint: true)).to be(response)
        end
      end

      context "globbing string" do
        it "recognizes" do
          expect(app.request("HEAD", "/hanami/all", lint: true)).to be(response)
        end
      end

      context "format string" do
        it "recognizes" do
          expect(app.request("HEAD", "/hanami/all.json", lint: true)).to be(response)
        end
      end

      context "block" do
        it "recognizes" do
          expect(app.request("HEAD", "/block", lint: true)).to be(response)
        end
      end
    end

    describe "constraints" do
      it "recognize when called with matching constraints" do
        expect(app.request("HEAD", "/books/23", lint: true)).to be(response)
        expect(app.request("HEAD", "/books/awdwror", lint: true).status).to eq(404)
      end
    end
  end

  RSpec::Support::HTTP.mountable_verbs.each do |verb|
    context "##{verb}" do
      let(:router) do
        r = response

        described_class.new do
          __send__ verb, "/hanami",               to: ->(_) { r }
          __send__ verb, "/hanami/:id",           to: ->(_) { r }
          __send__ verb, "/hanami/:id(.:format)", to: ->(_) { r }
          __send__ verb, "/hanami/*glob",         to: ->(_) { r }
          __send__ verb, "/books/:id",            to: ->(_) { r }, id: /\d+/
          __send__ verb, "/named_route",          to: ->(_) { r }, as: :"#{verb}_named_route"
          __send__ verb, "/named_:var",           to: ->(_) { r }, as: :"#{ verb }_named_route_var"
          __send__(verb, "/block")                          { |_| r }
        end
      end

<<<<<<< HEAD
      let(:app) { Rack::MockRequest.new(router) }

      it_behaves_like "mountable rack endpoint", verb
=======
      describe 'constraints' do
        it 'recognize when called with matching constraints' do
          response = [200, {"Content-Length" => "24"}, ['Moving with constraints!']]
          @router.send(verb, '/hanami/:id', to: ->(_env) { response }, id: /\d+/)

          expect(@app.request(verb.upcase, '/hanami/23', lint: true).to_a).to eq(response)
>>>>>>> 65628ada

      context "named routes" do
        context "symbol" do
          let(:response) { Rack::MockResponse.new(200, { "Content-Length" => "12" }, "Named route!") }

          it "recognizes by the given symbol" do
            expect(router.path(:"#{ verb }_named_route")).to eq("/named_route")
            expect(router.url(:"#{ verb }_named_route")).to  eq("http://localhost/named_route")
          end
        end

        context "compiled variables" do
          let(:response) { Rack::MockResponse.new(200, { "Content-Length" => "13" }, "Named %route!") }

          it "recognizes" do
            expect(router.path(:"#{ verb }_named_route_var", var: "route")).to eq("/named_route")
            expect(router.url(:"#{ verb }_named_route_var", var: "route")).to  eq("http://localhost/named_route")
          end
        end

        context "custom url parts" do
          let(:response) { Rack::MockResponse.new(200, { "Content-Length" => "30" }, "Named route with custom parts!") }

          it "recognizes" do
            r      = response
            router = Hanami::Router.new(scheme: "https", host: "hanamirb.org", port: 443) do
              __send__ verb, "/custom_named_route", to: ->(_) { r }, as: :"#{verb}_custom_named_route"
            end

            expect(router.url(:"#{verb}_custom_named_route")).to eq("https://hanamirb.org/custom_named_route")
          end
        end
      end

      context "#HEAD" do
        let(:app) { Rack::MockRequest.new(Rack::Head.new(router)) }
        let(:response) { Rack::MockResponse.new(405, { "Content-Length" => "18" }, []) }

        it_behaves_like "mountable rack endpoint HEAD"
      end
    end
  end # main each

<<<<<<< HEAD
  describe "#root" do
    context "path recognition" do
      let(:app) { Rack::MockRequest.new(router) }

      context "fixed string" do
        let(:router) do
          r = response

          described_class.new do
            root to: ->(_) { r }
          end
        end

        let(:response) { Rack::MockResponse.new(200, { "Content-Length" => "6" }, "Fixed!") }

        it "recognizes" do
          actual = app.request("GET", "/", lint: true)

          expect(actual.status).to eq(response.status)
          expect(actual.header).to eq(response.header)
          expect(actual.body).to   eq(response.body)
        end

        it "recognizes by :root" do
          expect(router.path(:root)).to eq("/")
          expect(router.url(:root)).to  eq("http://localhost/")
        end
=======
  describe 'root' do
    describe 'path recognition' do
      it 'recognize fixed string' do
        response = [200, {"Content-Length"=>"6"}, ['Fixed!']]
        @router.root(to: ->(_env) { response })

        expect(@app.request('GET', '/', lint: true).to_a.to_a).to eq(response)
      end

      it 'accepts a block' do
        response = [200, {"Content-Length"=>"6"}, ['Block!']]
        @router.root { |_e| response }

        expect(@app.request('GET', '/', lint: true).to_a.to_a).to eq(response)
>>>>>>> 65628ada
      end

      context "block" do
        let(:router) do
          r = response

          described_class.new do
            root { |_| r }
          end
        end

        let(:response) { Rack::MockResponse.new(200, { "Content-Length" => "6" }, "Block!") }

        it "recognizes" do
          actual = app.request("GET", "/", lint: true)

          expect(actual.status).to eq(response.status)
          expect(actual.header).to eq(response.header)
          expect(actual.body).to   eq(response.body)
        end
      end
    end
  end
end<|MERGE_RESOLUTION|>--- conflicted
+++ resolved
@@ -2,7 +2,6 @@
 
 require "rack/head"
 
-<<<<<<< HEAD
 RSpec.describe Hanami::Router do
   shared_examples "mountable rack endpoint" do |verb|
     context "path recognition" do
@@ -10,81 +9,39 @@
         let(:response) { Rack::MockResponse.new(200, { "Content-Length" => "6" }, "Fixed!") }
 
         it "recognizes" do
-          expect(app.request(verb.upcase, "/hanami", lint: true)).to be(response)
-=======
-  %w[get post delete put patch trace options].each do |verb|
-    describe "##{verb}" do
-      describe 'path recognition' do
-        it 'recognize fixed string' do
-          response = [200, {"Content-Length" => "6"}, ['Fixed!']]
-          @router.send(verb, '/hanami', to: ->(_env) { response })
-
-          expect(@app.request(verb.upcase, '/hanami', lint: true).to_a).to eq(response)
->>>>>>> 65628ada
-        end
-      end
-
-<<<<<<< HEAD
+          expect(app.request(verb.upcase, "/hanami", lint: true)).to eq_response(response)
+        end
+      end
+
       context "moving parts string" do
         let(:response) { Rack::MockResponse.new(200, { "Content-Length" => "7" }, "Moving!") }
 
         it "recognizes" do
-          expect(app.request(verb.upcase, "/hanami/23", lint: true)).to be(response)
-=======
-        it 'recognize moving parts string' do
-          response = [200, {"Content-Length" => "7"}, ['Moving!']]
-          @router.send(verb, '/hanami/:id', to: ->(_env) { response })
-
-          expect(@app.request(verb.upcase, '/hanami/23', lint: true).to_a).to eq(response)
->>>>>>> 65628ada
-        end
-      end
-
-<<<<<<< HEAD
+          expect(app.request(verb.upcase, "/hanami/23", lint: true)).to eq_response(response)
+        end
+      end
+
       context "globbing string" do
         let(:response) { Rack::MockResponse.new(200, { "Content-Length" => "9" }, "Globbing!") }
 
         it "recognizes" do
-          expect(app.request(verb.upcase, "/hanami/all", lint: true)).to be(response)
-=======
-        it 'recognize globbing string' do
-          response = [200, {"Content-Length" => "9"}, ['Globbing!']]
-          @router.send(verb, '/hanami/*', to: ->(_env) { response })
-
-          expect(@app.request(verb.upcase, '/hanami/all', lint: true).to_a).to eq(response)
->>>>>>> 65628ada
-        end
-      end
-
-<<<<<<< HEAD
+          expect(app.request(verb.upcase, "/hanami/all", lint: true)).to eq_response(response)
+        end
+      end
+
       context "format string" do
         let(:response) { Rack::MockResponse.new(200, { "Content-Length" => "7" }, "Format!") }
 
         it "recognizes" do
-          expect(app.request(verb.upcase, "/hanami/all.json", lint: true)).to be(response)
-=======
-        it 'recognize format string' do
-          response = [200, {"Content-Length" => "7"}, ['Format!']]
-          @router.send(verb, '/hanami/:id(.:format)', to: ->(_env) { response })
-
-          expect(@app.request(verb.upcase, '/hanami/all.json', lint: true).to_a).to eq(response)
->>>>>>> 65628ada
-        end
-      end
-
-<<<<<<< HEAD
+          expect(app.request(verb.upcase, "/hanami/all.json", lint: true)).to eq_response(response)
+        end
+      end
+
       context "block" do
         let(:response) { Rack::MockResponse.new(200, { "Content-Length" => "6" }, "Block!") }
 
         it "recognizes" do
-          expect(app.request(verb.upcase, "/block", lint: true)).to be(response)
-=======
-        it 'accepts a block' do
-          response = [200, {"Content-Length" => "6"}, ['Block!']]
-          @router.send(verb, '/block') { |_e| response }
-
-          expect(@app.request(verb.upcase, '/block', lint: true).to_a).to eq(response)
->>>>>>> 65628ada
+          expect(app.request(verb.upcase, "/block", lint: true)).to eq_response(response)
         end
       end
     end
@@ -93,7 +50,7 @@
       let(:response) { Rack::MockResponse.new(200, { "Content-Length" => "24" }, "Moving with constraints!") }
 
       it "recognize when called with matching constraints" do
-        expect(app.request(verb.upcase, "/books/23", lint: true)).to be(response)
+        expect(app.request(verb.upcase, "/books/23", lint: true)).to eq_response(response)
         expect(app.request(verb.upcase, "/books/awdwror", lint: true).status).to eq(404)
       end
     end
@@ -103,38 +60,38 @@
     context "path recognition" do
       context "fixed string" do
         it "recognizes" do
-          expect(app.request("HEAD", "/hanami", lint: true)).to be(response)
+          expect(app.request("HEAD", "/hanami", lint: true)).to eq_response(response)
         end
       end
 
       context "moving parts string" do
         it "recognizes" do
-          expect(app.request("HEAD", "/hanami/23", lint: true)).to be(response)
+          expect(app.request("HEAD", "/hanami/23", lint: true)).to eq_response(response)
         end
       end
 
       context "globbing string" do
         it "recognizes" do
-          expect(app.request("HEAD", "/hanami/all", lint: true)).to be(response)
+          expect(app.request("HEAD", "/hanami/all", lint: true)).to eq_response(response)
         end
       end
 
       context "format string" do
         it "recognizes" do
-          expect(app.request("HEAD", "/hanami/all.json", lint: true)).to be(response)
+          expect(app.request("HEAD", "/hanami/all.json", lint: true)).to eq_response(response)
         end
       end
 
       context "block" do
         it "recognizes" do
-          expect(app.request("HEAD", "/block", lint: true)).to be(response)
+          expect(app.request("HEAD", "/block", lint: true)).to eq_response(response)
         end
       end
     end
 
     describe "constraints" do
       it "recognize when called with matching constraints" do
-        expect(app.request("HEAD", "/books/23", lint: true)).to be(response)
+        expect(app.request("HEAD", "/books/23", lint: true)).to eq_response(response)
         expect(app.request("HEAD", "/books/awdwror", lint: true).status).to eq(404)
       end
     end
@@ -152,31 +109,22 @@
           __send__ verb, "/hanami/*glob",         to: ->(_) { r }
           __send__ verb, "/books/:id",            to: ->(_) { r }, id: /\d+/
           __send__ verb, "/named_route",          to: ->(_) { r }, as: :"#{verb}_named_route"
-          __send__ verb, "/named_:var",           to: ->(_) { r }, as: :"#{ verb }_named_route_var"
+          __send__ verb, "/named_:var",           to: ->(_) { r }, as: :"#{verb}_named_route_var"
           __send__(verb, "/block")                          { |_| r }
         end
       end
 
-<<<<<<< HEAD
       let(:app) { Rack::MockRequest.new(router) }
 
       it_behaves_like "mountable rack endpoint", verb
-=======
-      describe 'constraints' do
-        it 'recognize when called with matching constraints' do
-          response = [200, {"Content-Length" => "24"}, ['Moving with constraints!']]
-          @router.send(verb, '/hanami/:id', to: ->(_env) { response }, id: /\d+/)
-
-          expect(@app.request(verb.upcase, '/hanami/23', lint: true).to_a).to eq(response)
->>>>>>> 65628ada
 
       context "named routes" do
         context "symbol" do
           let(:response) { Rack::MockResponse.new(200, { "Content-Length" => "12" }, "Named route!") }
 
           it "recognizes by the given symbol" do
-            expect(router.path(:"#{ verb }_named_route")).to eq("/named_route")
-            expect(router.url(:"#{ verb }_named_route")).to  eq("http://localhost/named_route")
+            expect(router.path(:"#{verb}_named_route")).to eq("/named_route")
+            expect(router.url(:"#{verb}_named_route")).to  eq("http://localhost/named_route")
           end
         end
 
@@ -184,8 +132,8 @@
           let(:response) { Rack::MockResponse.new(200, { "Content-Length" => "13" }, "Named %route!") }
 
           it "recognizes" do
-            expect(router.path(:"#{ verb }_named_route_var", var: "route")).to eq("/named_route")
-            expect(router.url(:"#{ verb }_named_route_var", var: "route")).to  eq("http://localhost/named_route")
+            expect(router.path(:"#{verb}_named_route_var", var: "route")).to eq("/named_route")
+            expect(router.url(:"#{verb}_named_route_var", var: "route")).to  eq("http://localhost/named_route")
           end
         end
 
@@ -212,7 +160,6 @@
     end
   end # main each
 
-<<<<<<< HEAD
   describe "#root" do
     context "path recognition" do
       let(:app) { Rack::MockRequest.new(router) }
@@ -240,22 +187,6 @@
           expect(router.path(:root)).to eq("/")
           expect(router.url(:root)).to  eq("http://localhost/")
         end
-=======
-  describe 'root' do
-    describe 'path recognition' do
-      it 'recognize fixed string' do
-        response = [200, {"Content-Length"=>"6"}, ['Fixed!']]
-        @router.root(to: ->(_env) { response })
-
-        expect(@app.request('GET', '/', lint: true).to_a.to_a).to eq(response)
-      end
-
-      it 'accepts a block' do
-        response = [200, {"Content-Length"=>"6"}, ['Block!']]
-        @router.root { |_e| response }
-
-        expect(@app.request('GET', '/', lint: true).to_a.to_a).to eq(response)
->>>>>>> 65628ada
       end
 
       context "block" do
