--- conflicted
+++ resolved
@@ -1,8 +1,8 @@
-<<<<<<< HEAD
 # frozen_string_literal: true
 
-require "rexml/document"
-require "hanami/routing/parsing/parser"
+require 'rexml/document'
+require 'hanami/routing/parsing/parser'
+require 'hanami/middleware/body_parser'
 
 class MyMiddleware
   def call(*)
@@ -42,11 +42,6 @@
     @configuration = configuration
   end
 end
-=======
-require 'rexml/document'
-require 'hanami/routing/parsing/parser'
-require 'hanami/middleware/body_parser'
->>>>>>> bf8b9302
 
 module Web
   module Controllers
