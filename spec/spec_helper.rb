# frozen_string_literal: true
<<<<<<< HEAD

if ENV["COVERALL"]
  require "coveralls"
  Coveralls.wear!
end

require "hanami/utils"

RSpec.configure do |config|
  config.expect_with :rspec do |expectations|
    expectations.include_chain_clauses_in_custom_matcher_descriptions = true
  end

  config.mock_with :rspec do |mocks|
    mocks.verify_partial_doubles = true
  end

  config.shared_context_metadata_behavior = :apply_to_host_groups

  config.filter_run_when_matching :focus
  config.disable_monkey_patching!

  config.warnings = true

  config.default_formatter = "doc" if config.files_to_run.one?

  config.profile_examples = 10

  config.order = :random
  Kernel.srand config.seed
end

require "support/generation_test_case"
require "support/recognition_test_case"
$LOAD_PATH.unshift "lib"
require "hanami/router"
require "rack"
=======

$LOAD_PATH.unshift "lib"
require "hanami/utils"
require "hanami/devtools/unit"
require "hanami/router"
>>>>>>> 36834b32

Rack::MockResponse.class_eval do
  def equal?(other)
    other = Rack::MockResponse.new(*other)

    status    == other.status  &&
      headers == other.headers &&
      body    == other.body
  end
end

Hanami::Utils.require!("spec/support")<|MERGE_RESOLUTION|>--- conflicted
+++ resolved
@@ -1,49 +1,10 @@
 # frozen_string_literal: true
-<<<<<<< HEAD
-
-if ENV["COVERALL"]
-  require "coveralls"
-  Coveralls.wear!
-end
-
-require "hanami/utils"
-
-RSpec.configure do |config|
-  config.expect_with :rspec do |expectations|
-    expectations.include_chain_clauses_in_custom_matcher_descriptions = true
-  end
-
-  config.mock_with :rspec do |mocks|
-    mocks.verify_partial_doubles = true
-  end
-
-  config.shared_context_metadata_behavior = :apply_to_host_groups
-
-  config.filter_run_when_matching :focus
-  config.disable_monkey_patching!
-
-  config.warnings = true
-
-  config.default_formatter = "doc" if config.files_to_run.one?
-
-  config.profile_examples = 10
-
-  config.order = :random
-  Kernel.srand config.seed
-end
-
-require "support/generation_test_case"
-require "support/recognition_test_case"
-$LOAD_PATH.unshift "lib"
-require "hanami/router"
-require "rack"
-=======
 
 $LOAD_PATH.unshift "lib"
 require "hanami/utils"
 require "hanami/devtools/unit"
 require "hanami/router"
->>>>>>> 36834b32
+require "rack"
 
 Rack::MockResponse.class_eval do
   def equal?(other)
