--- conflicted
+++ resolved
@@ -2,10 +2,6 @@
 
 describe Hanami::Router::VERSION do
   it 'exposes version' do
-<<<<<<< HEAD
-    Hanami::Router::VERSION.must_equal '1.0.0.rc1'
-=======
     Hanami::Router::VERSION.must_equal '1.0.0'
->>>>>>> 2eb6ced7
   end
 end