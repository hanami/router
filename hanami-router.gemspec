
# frozen_string_literal: true

lib = File.expand_path("../lib", __FILE__)
$LOAD_PATH.unshift(lib) unless $LOAD_PATH.include?(lib)
require "hanami/router/version"

Gem::Specification.new do |spec|
  spec.name          = "hanami-router"
  spec.version       = Hanami::Router::VERSION
  spec.authors       = ["Luca Guidi"]
  spec.email         = ["me@lucaguidi.com"]
  spec.description   = "Rack compatible HTTP router for Ruby"
  spec.summary       = "Rack compatible HTTP router for Ruby and Hanami"
  spec.homepage      = "http://hanamirb.org"
  spec.license       = "MIT"

  spec.files         = `git ls-files -- lib/* CHANGELOG.md LICENSE.md README.md hanami-router.gemspec`.split($INPUT_RECORD_SEPARATOR)
  spec.executables   = []
  spec.test_files    = spec.files.grep(%r{^(test)/})
  spec.require_paths = ["lib"]
  spec.required_ruby_version = ">= 2.3.0"

<<<<<<< HEAD
  spec.add_dependency "rack",               "~> 2.0"
  spec.add_dependency "mustermann",         "~> 1.0"
  spec.add_dependency "mustermann-contrib", "~> 1.0"
  spec.add_dependency "hanami-utils",       "2.0.0.alpha1"
=======
  spec.add_dependency 'rack',         '~> 2.0'
  spec.add_dependency 'http_router',  '0.11.2'
  spec.add_dependency 'hanami-utils', '~> 1.3.beta'
>>>>>>> ffca15b5

  spec.add_development_dependency "bundler",   "~> 1.5"
  spec.add_development_dependency "rake",      "~> 11"
  spec.add_development_dependency "rack-test", "~> 0.6"
  spec.add_development_dependency "rspec",     "~> 3.7"
end<|MERGE_RESOLUTION|>--- conflicted
+++ resolved
@@ -21,16 +21,10 @@
   spec.require_paths = ["lib"]
   spec.required_ruby_version = ">= 2.3.0"
 
-<<<<<<< HEAD
   spec.add_dependency "rack",               "~> 2.0"
   spec.add_dependency "mustermann",         "~> 1.0"
   spec.add_dependency "mustermann-contrib", "~> 1.0"
-  spec.add_dependency "hanami-utils",       "2.0.0.alpha1"
-=======
-  spec.add_dependency 'rack',         '~> 2.0'
-  spec.add_dependency 'http_router',  '0.11.2'
-  spec.add_dependency 'hanami-utils', '~> 1.3.beta'
->>>>>>> ffca15b5
+  spec.add_dependency "hanami-utils",       "~> 2.0.alpha"
 
   spec.add_development_dependency "bundler",   "~> 1.5"
   spec.add_development_dependency "rake",      "~> 11"
