--- conflicted
+++ resolved
@@ -1,4 +1,3 @@
-<<<<<<< HEAD
 # frozen_string_literal: true
 
 require "hanami/utils/class"
@@ -13,9 +12,7 @@
       module ClassInterface
         # @api private
         # @since 1.3.0
-        #
-        # rubocop:disable Metrics/MethodLength
-        def for(parser)
+        def for(parser) # rubocop:disable Metrics/MethodLength
           parser =
             case parser
             when String, Symbol
@@ -26,22 +23,25 @@
               parser
             end
 
-          ensure_parser(parser)
+          ensure_parser parser
+
           parser
         end
-        # rubocop:enable Metrics/MethodLength
 
         private
 
         # @api private
+        # @since 1.3.0
         PARSER_METHODS = %i[mime_types parse].freeze
 
         # @api private
+        # @since 1.3.0
         def ensure_parser(parser)
           raise InvalidParserError.new(parser) unless PARSER_METHODS.all? { |method| parser.respond_to?(method) }
         end
 
         # @api private
+        # @since 1.3.0
         def require_parser(parser)
           require "hanami/middleware/body_parser/#{parser}_parser"
 
@@ -53,62 +53,4 @@
       end
     end
   end
-end
-=======
-require 'hanami/utils/class'
-require 'hanami/utils/string'
-require_relative 'errors'
-
- module Hanami
-   module Middleware
-     class BodyParser
-       # @api private
-       # @since 1.3.0
-       module ClassInterface
-         # @api private
-         # @since 1.3.0
-         def for(parser)
-           parser =
-             case parser
-             when String, Symbol
-               require_parser(parser)
-             when Class
-               parser.new
-             else
-               parser
-             end
-
-           ensure_parser parser
-
-           parser
-         end
-
-         private
-
-         # @api private
-         # @since 1.3.0
-         PARSER_METHODS = %i[mime_types parse].freeze
-
-         # @api private
-         # @since 1.3.0
-         def ensure_parser(parser)
-           unless PARSER_METHODS.all? { |method| parser.respond_to?(method) }
-             raise InvalidParserError.new(parser)
-           end
-         end
-
-         # @api private
-         # @since 1.3.0
-         def require_parser(parser)
-           require "hanami/middleware/body_parser/#{parser}_parser"
-
-           parser = Utils::String.classify(parser)
-           Utils::Class.load!("Hanami::Middleware::BodyParser::#{parser}Parser").new
-         rescue LoadError, NameError
-           raise UnknownParserError.new(parser)
-         end
-       end
-     end
-   end
- end
->>>>>>> bdb6700c
+end