# frozen_string_literal: true

<<<<<<< HEAD
require "hanami/utils/json"
require_relative "parser"
=======
require "json"
>>>>>>> 75c8fbd3
require_relative "errors"

module Hanami
  module Middleware
    class BodyParser
      # @since 1.3.0
      # @api private
      class JsonParser < Parser
        # @since 1.3.0
        # @api private
        def mime_types
          ["application/json", "application/vnd.api+json"]
        end

        # Parse a json string
        #
        # @param body [String] a json string
        #
        # @return [Hash] the parsed json
        #
        # @raise [Hanami::Middleware::BodyParser::BodyParsingError] when the body can't be parsed.
        #
        # @since 1.3.0
        # @api private
        def parse(body)
          JSON.parse(body)
        rescue StandardError => exception
          raise BodyParsingError.new(exception.message)
        end
      end
    end
  end
end<|MERGE_RESOLUTION|>--- conflicted
+++ resolved
@@ -1,12 +1,7 @@
 # frozen_string_literal: true
 
-<<<<<<< HEAD
-require "hanami/utils/json"
+require "json"
 require_relative "parser"
-=======
-require "json"
->>>>>>> 75c8fbd3
-require_relative "errors"
 
 module Hanami
   module Middleware
