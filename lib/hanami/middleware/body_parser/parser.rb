--- conflicted
+++ resolved
@@ -24,16 +24,11 @@
         #       ["application/xml", "text/xml"]
         #     end
         #   end
-<<<<<<< HEAD
-        def mime_types
-          raise NoMethodError
-=======
         attr_reader :mime_types
 
         # @api private
         def initialize(mime_types: DEFAULT_MIME_TYPES)
           @mime_types = self.class.mime_types + mime_types
->>>>>>> 03d46975
         end
 
         # Parse raw HTTP request body
