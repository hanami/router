<<<<<<< HEAD
# frozen_string_literal: true

require "hanami/middleware/body_parser/parser"
require "hanami/utils/hash"
=======
require 'hanami/utils/hash'
require_relative 'body_parser/class_interface'
>>>>>>> 762f5ef5

module Hanami
  module Middleware
    # @since 1.3.0
    # @api private
    class BodyParser
      # @since 1.3.0
      # @api private
<<<<<<< HEAD
      CONTENT_TYPE       = "CONTENT_TYPE"
=======
      CONTENT_TYPE = 'CONTENT_TYPE'.freeze
>>>>>>> 762f5ef5

      # @since 1.3.0
      # @api private
      MEDIA_TYPE_MATCHER = /\s*[;,]\s*/

      # @since 1.3.0
      # @api private
<<<<<<< HEAD
      RACK_INPUT    = "rack.input"
=======
      RACK_INPUT = 'rack.input'.freeze
>>>>>>> 762f5ef5

      # @since 1.3.0
      # @api private
      ROUTER_PARAMS = "router.params"

      # @api private
      ROUTER_PARSED_BODY = "router.parsed_body"

      # @api private
<<<<<<< HEAD
      FALLBACK_KEY = "_"
=======
      FALLBACK_KEY = '_'.freeze

      extend ClassInterface
>>>>>>> 762f5ef5

      def initialize(app, parsers)
        @app = app
        @parsers = build_parsers(parsers)
      end

      def call(env)
        body = env[RACK_INPUT].read
        return @app.call(env) if body.empty?

        env[RACK_INPUT].rewind # somebody might try to read this stream

        if (parser = @parsers[media_type(env)])
          env[ROUTER_PARSED_BODY] = parser.parse(body)
          env[ROUTER_PARAMS] = _symbolize(env[ROUTER_PARSED_BODY])
        end

        @app.call(env)
      end

      private

      def build_parsers(parser_names)
        parser_names = Array(parser_names)
        return {} if parser_names.empty?

<<<<<<< HEAD
        parser_names.each_with_object({}) do |name, parsers|
          parser = Parser.for(name)
=======
        parser_names.each_with_object({}) { |name, parsers|
          parser = self.class.for(name)
>>>>>>> 762f5ef5

          parser.mime_types.each do |mime|
            parsers[mime] = parser
          end
        end
      end

      # @api private
      def _symbolize(body)
        if body.is_a?(Hash)
          Utils::Hash.deep_symbolize(body)
        else
          { FALLBACK_KEY => body }
        end
      end

      # @api private
      def _parse(env, body)
        @parsers[
          media_type(env)
        ].parse(body)
      end

      # @api private
      def media_type(env)
        ct = content_type(env)
        return unless ct
        ct.split(MEDIA_TYPE_MATCHER, 2).first.downcase
      end

      # @api private
      def content_type(env)
        content_type = env[CONTENT_TYPE]
        content_type.nil? || content_type.empty? ? nil : content_type
      end
    end
  end
end<|MERGE_RESOLUTION|>--- conflicted
+++ resolved
@@ -1,12 +1,8 @@
-<<<<<<< HEAD
 # frozen_string_literal: true
 
-require "hanami/middleware/body_parser/parser"
 require "hanami/utils/hash"
-=======
-require 'hanami/utils/hash'
-require_relative 'body_parser/class_interface'
->>>>>>> 762f5ef5
+require "hanami/middleware/error"
+require_relative "body_parser/class_interface"
 
 module Hanami
   module Middleware
@@ -15,11 +11,7 @@
     class BodyParser
       # @since 1.3.0
       # @api private
-<<<<<<< HEAD
-      CONTENT_TYPE       = "CONTENT_TYPE"
-=======
-      CONTENT_TYPE = 'CONTENT_TYPE'.freeze
->>>>>>> 762f5ef5
+      CONTENT_TYPE = "CONTENT_TYPE"
 
       # @since 1.3.0
       # @api private
@@ -27,11 +19,7 @@
 
       # @since 1.3.0
       # @api private
-<<<<<<< HEAD
-      RACK_INPUT    = "rack.input"
-=======
-      RACK_INPUT = 'rack.input'.freeze
->>>>>>> 762f5ef5
+      RACK_INPUT = "rack.input"
 
       # @since 1.3.0
       # @api private
@@ -41,13 +29,9 @@
       ROUTER_PARSED_BODY = "router.parsed_body"
 
       # @api private
-<<<<<<< HEAD
       FALLBACK_KEY = "_"
-=======
-      FALLBACK_KEY = '_'.freeze
 
       extend ClassInterface
->>>>>>> 762f5ef5
 
       def initialize(app, parsers)
         @app = app
@@ -74,13 +58,8 @@
         parser_names = Array(parser_names)
         return {} if parser_names.empty?
 
-<<<<<<< HEAD
         parser_names.each_with_object({}) do |name, parsers|
-          parser = Parser.for(name)
-=======
-        parser_names.each_with_object({}) { |name, parsers|
           parser = self.class.for(name)
->>>>>>> 762f5ef5
 
           parser.mime_types.each do |mime|
             parsers[mime] = parser
@@ -108,6 +87,7 @@
       def media_type(env)
         ct = content_type(env)
         return unless ct
+
         ct.split(MEDIA_TYPE_MATCHER, 2).first.downcase
       end
 
