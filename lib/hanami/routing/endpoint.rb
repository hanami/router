# frozen_string_literal: true

require "delegate"
require "hanami/utils/class"
require "hanami/utils/string"

module Hanami
  module Routing
    module Endpoint
      # @since x.x.x
      # @api private
      #
      # FIXME: Shall this be the default of Utils::Class.load! ?
      DEFAULT_NAMESPACE = Object

      # Controller / action separator for Hanami
      #
      # @since x.x.x
      # @api private
      #
      # @example
      #   require "hanami/router"
      #
      #   Hanami::Router.new do
      #     get "/home", to: "home#index"
      #   end
      ACTION_SEPARATOR = "#".freeze

      # Replacement to load an action from the string name.
      #
      # Please note that the `"/"` value is required by `Hanami::Utils::String#classify`.
      #
      # Given the `"home#index"` string, with the `Web::Controllers` namespace,
      # it will try to load `Web::Controllers::Home::Index` action.
      #
      # @since x.x.x
      # @api private
      ACTION_SEPARATOR_REPLACEMENT = "/".freeze

      # Find an endpoint for the given name
      #
      # @param name [String,Class,Proc,Object] the endpoint expressed as name
      #   (`String`), as a Rack class application (`Class`), as a Rack
      #   compatible proc (`Proc`), or as any other Rack compatible object
      #   (`Object`)
      # @param namespace [Module] the Ruby module where to lookup the endpoint
      #
      # @raise [Hanami::Routing::NotCallableEndpointError] if the found object
      #   doesn't implement Rack protocol (`#call`)
      #
      # @return [Object, Hanami::Routing::LazyEndpoint] a Rack compatible
      #   endpoint
      #
      # @since x.x.x
      # @api private
      def self.find(name, namespace)
        endpoint = case name
        when String
          find_string(name, namespace || DEFAULT_NAMESPACE)
        when Class
          name.respond_to?(:call) ? name : name.new
        else
          name
        end

        raise NotCallableEndpointError.new(endpoint) unless endpoint.respond_to?(:call)
        endpoint
      end
<<<<<<< HEAD
=======

      # @since 1.0.1
      # @api private
      def redirect?
        false
      end

      # @since 1.0.1
      # @api private
      def destination_path
      end
    end
>>>>>>> bd2719e6

      # Find an endpoint from its name
      #
      # @param name [String] the endpoint name
      # @param namespace [Module] the Ruby module where to lookup the endpoint
      #
      # @return [Object, Hanami::Routing::LazyEndpoint] a Rack compatible
      #   endpoint
      #
      # @since x.x.x
      # @api private
      #
      # @example Basic Usage
      #   Hanami::Routing::Endpoint.find("MyMiddleware")
      #     # => #<MyMiddleware:0x007ff6df06f468>
      #
      # @example Hanami Action
      #   Hanami::Routing::Endpoint.find("home#index", Web::Controllers)
      #     # => #<Web::Controllers::Home::Index:0x007ff6df06f468>
      def self.find_string(name, namespace)
        n     = Utils::String.new(name.sub(ACTION_SEPARATOR, ACTION_SEPARATOR_REPLACEMENT)).classify.to_s
        klass = Utils::Class.load!(n, namespace)
        klass.new
      rescue NameError
        Hanami::Routing::LazyEndpoint.new(n, namespace)
      end

      private_class_method :find_string
    end

    # Routing endpoint
    # This is the object that responds to an HTTP request made against a certain
    # path.
    #
    # The router will use this class for the same use cases of `ClassEndpoint`,
    # but when the target class can't be found, instead of raise a `LoadError`
    # we reference in a lazy endpoint.
    #
    # For each incoming HTTP request, it will look for the referenced class,
    # then it will instantiate and invoke #call on the object.
    #
    # This behavior is required to solve a chicken-egg situation when we try
    # to load the router first and then the application with all its endpoints.
    #
    # @since 0.1.0
    #
    # @api private
    #
    # @see Hanami::Routing::ClassEndpoint
    class LazyEndpoint < SimpleDelegator
      # Initialize the lazy endpoint
      #
      # @since 0.1.0
      # @api private
      def initialize(name, namespace)
        @name      = name
        @namespace = namespace
      end

      # Rack interface
      #
      # @raise [EndpointNotFound] when the endpoint can't be found.
      #
      # @since 0.1.0
      # @api private
      def call(env)
        obj.call(env)
      end

      # @since 0.2.0
      # @api private
      def inspect
        # TODO review this implementation once the namespace feature will be
        # cleaned up.
        result = klass rescue nil

        if result.nil?
          result = @name
          result = "#{@namespace}::#{result}" if @namespace != Object
        end

        result
      end

      # @since 1.0.0
      # @api private
      def routable?
        !__getobj__.nil?
      rescue ArgumentError
      end

      private

      # @since 0.1.0
      # @api private
      def obj
        klass.new
      end

      # @since 0.2.0
      # @api private
      def klass
        Utils::Class.load!(@name, @namespace)
      rescue NameError => e
        raise EndpointNotFound.new(e.message)
      end
    end

    # @since 1.0.1
    # @api private
    class RedirectEndpoint < Endpoint
      # @since 1.0.1
      # @api private
      attr_reader :destination_path

      # @since 1.0.1
      # @api private
      def initialize(destination_path, destination)
        @destination_path = destination_path
        super(destination)
      end

      # @since 1.0.1
      # @api private
      def redirect?
        true
      end
    end
  end
end<|MERGE_RESOLUTION|>--- conflicted
+++ resolved
@@ -66,8 +66,6 @@
         raise NotCallableEndpointError.new(endpoint) unless endpoint.respond_to?(:call)
         endpoint
       end
-<<<<<<< HEAD
-=======
 
       # @since 1.0.1
       # @api private
@@ -79,8 +77,6 @@
       # @api private
       def destination_path
       end
-    end
->>>>>>> bd2719e6
 
       # Find an endpoint from its name
       #
@@ -170,6 +166,7 @@
       def routable?
         !__getobj__.nil?
       rescue ArgumentError
+        false
       end
 
       private
@@ -188,26 +185,5 @@
         raise EndpointNotFound.new(e.message)
       end
     end
-
-    # @since 1.0.1
-    # @api private
-    class RedirectEndpoint < Endpoint
-      # @since 1.0.1
-      # @api private
-      attr_reader :destination_path
-
-      # @since 1.0.1
-      # @api private
-      def initialize(destination_path, destination)
-        @destination_path = destination_path
-        super(destination)
-      end
-
-      # @since 1.0.1
-      # @api private
-      def redirect?
-        true
-      end
-    end
   end
 end