--- conflicted
+++ resolved
@@ -121,15 +121,9 @@
         namespace = NAMESPACE % @namespace
 
         if destination.match(namespace)
-<<<<<<< HEAD
-          Hanami::Utils::String.new(
-            destination.sub(namespace, NAMESPACE_REPLACEMENT)
-          ).underscore.rsub(ACTION_PATH_SEPARATOR, ACTION_SEPARATOR).to_s
-=======
           Hanami::Utils::String.transform(
             destination.sub(namespace, NAMESPACE_REPLACEMENT),
-            :underscore, [:rsub, ACTION_PATH_SEPARATOR, @action_separator])
->>>>>>> bd2719e6
+            :underscore, [:rsub, ACTION_PATH_SEPARATOR, ACTION_SEPARATOR])
         else
           destination
         end
@@ -154,11 +148,8 @@
       #   puts router.recognize('/').routable?    # => true
       #   puts router.recognize('/foo').routable? # => false
       def routable?
-<<<<<<< HEAD
         return false if @endpoint.nil?
         @endpoint.respond_to?(:routable?) ? @endpoint.routable? : true
-=======
-        @endpoint&.routable? || false
       end
 
       # Check if redirect
@@ -181,7 +172,8 @@
       #   puts router.recognize('/home').redirect? # => true
       #   puts router.recognize('/').redirect?     # => false
       def redirect?
-        @endpoint&.redirect? || false
+        return false if @endpoint.nil?
+        @endpoint.respond_to?(:redirect?) ? @endpoint.redirect? : false
       end
 
       # Returns the redirect destination path
@@ -205,8 +197,8 @@
       #   puts router.recognize('/home').destination_path # => "/"
       #   puts router.recognize('/').destination_path     # => nil
       def redirection_path
-        @endpoint&.destination_path
->>>>>>> bd2719e6
+        return unless redirect?
+        @endpoint.destination_path if @endpoint.respond_to?(:destination_path)
       end
 
       private
