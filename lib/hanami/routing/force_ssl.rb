--- conflicted
+++ resolved
@@ -1,11 +1,7 @@
-<<<<<<< HEAD
 # frozen_string_literal: true
 
 require "rack/request"
-=======
-require 'rack/request'
-require 'hanami/utils/deprecation'
->>>>>>> 89b731f4
+require "hanami/utils/deprecation"
 
 module Hanami
   module Routing
@@ -183,7 +179,7 @@
       def _redefine_call
         return unless @active
 
-        Hanami::Utils::Deprecation.new('force_ssl option is deprecated, please delegate this behaviour to Nginx/Apache or use a Rack middleware like `rack-ssl`')
+        Hanami::Utils::Deprecation.new("force_ssl option is deprecated, please delegate this behaviour to Nginx/Apache or use a Rack middleware like `rack-ssl`")
 
         define_singleton_method :call do |env|
           [redirect_code(env), { LOCATION_HEADER => full_url(env) }, EMPTY_BODY] if force?(env)
