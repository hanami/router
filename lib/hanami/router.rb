# frozen_string_literal: true

require "rack/utils"

module Hanami
  # Rack compatible, lightweight and fast HTTP Router.
  #
  # @since 0.1.0
  class Router # rubocop:disable Metrics/ClassLength
    require "hanami/router/version"
    require "hanami/router/error"
    require "hanami/router/segment"
    require "hanami/router/redirect"
    require "hanami/router/prefix"
    require "hanami/router/params"
    require "hanami/router/trie"

    def self.define(&blk)
      blk
    end

    def initialize(base_url: DEFAULT_BASE_URL, prefix: DEFAULT_PREFIX, resolver: DEFAULT_RESOLVER, &blk)
      @base_url = base_url
      @prefix = Prefix.new(prefix)
      @resolver = resolver
      @fixed = {}
      @variable = {}
      @globbed = {}
      @named = {}
      instance_eval(&blk)
    end

    def call(env)
      endpoint, params = lookup(env)

      unless endpoint
        return not_allowed(env) ||
               not_found
      end

      endpoint.call(
        _params(env, params)
      )
    end

    def root(to:)
      get("/", to: to, as: :root)
    end

    def get(path, to:, as: nil, **constraints)
      add_route("GET", path, to, as, constraints)
      add_route("HEAD", path, to, as, constraints)
    end

    def post(path, to:, as: nil, **constraints)
      add_route("POST", path, to, as, constraints)
    end

    def patch(path, to:, as: nil, **constraints)
      add_route("PATCH", path, to, as, constraints)
    end

    def put(path, to:, as: nil, **constraints)
      add_route("PUT", path, to, as, constraints)
    end

    def delete(path, to:, as: nil, **constraints)
      add_route("DELETE", path, to, as, constraints)
    end

    def trace(path, to:, as: nil, **constraints)
      add_route("TRACE", path, to, as, constraints)
    end

    def options(path, to:, as: nil, **constraints)
      add_route("OPTIONS", path, to, as, constraints)
    end

    def link(path, to:, as: nil, **constraints)
      add_route("LINK", path, to, as, constraints)
    end

    def unlink(path, to:, as: nil, **constraints)
      add_route("UNLINK", path, to, as, constraints)
    end

    def redirect(path, to:, as: nil, code: DEFAULT_REDIRECT_CODE)
      get(path, to: _redirect(to, code), as: as)
    end

    def scope(path, &blk)
      prefix = @prefix

      begin
        @prefix = @prefix.join(path)
        instance_eval(&blk)
      ensure
        @prefix = prefix
      end
    end

    def path(name, variables = {})
      @named.fetch(name.to_sym) do
        raise InvalidRouteException.new(name)
      end.expand(:append, variables)
    rescue Mustermann::ExpandError => exception
      raise InvalidRouteExpansionException.new(name, exception.message)
    end

    def url(name, variables = {})
      @base_url + path(name, variables)
    end

    def recognize(env, params = {}, options = {})
      require "hanami/router/recognized_route"
      env = env_for(env, params, options)
      endpoint, params = lookup(env)

      RecognizedRoute.new(
        endpoint, _params(env, params)
      )
    end

    def fixed(env)
      @fixed.dig(env["REQUEST_METHOD"], env["PATH_INFO"])
    end

    def variable(env)
      @variable[env["REQUEST_METHOD"]]&.find(env["PATH_INFO"])
    end

    def globbed(env)
      @globbed[env["REQUEST_METHOD"]]&.find do |path, to|
        if (match = path.match(env["PATH_INFO"]))
          return [to, match.named_captures]
        end
      end
    end

    def not_allowed(env)
      (_not_allowed_fixed(env) || _not_allowed_variable(env)) and return NOT_ALLOWED
    end

    def not_found
      NOT_FOUND
    end

    protected

    # Fabricate Rack env for the given Rack env, path or named route
    #
    # @param env [Hash, String, Symbol] Rack env, path or route name
    # @param options [Hash] a set of options for Rack env or route params
    # @param params [Hash] a set of params
    #
    # @return [Hash] Rack env
    #
    # @since 0.5.0
    # @api private
    #
    # @see Hanami::Router#recognize
    # @see http://www.rubydoc.info/github/rack/rack/Rack%2FMockRequest.env_for
    def env_for(env, params = {}, options = {}) # rubocop:disable Metrics/MethodLength
      require "rack/mock"

      case env
      when ::String
        ::Rack::MockRequest.env_for(env, options)
      when ::Symbol
        begin
<<<<<<< HEAD
          url = path(env, params)
          return env_for(url, params, options)
        rescue Hanami::Router::InvalidRouteException
          EMPTY_RACK_ENV.dup
=======
          url = path(env, params || options)
          return env_for(url, options) # rubocop:disable Style/RedundantReturn
        rescue Hanami::Routing::InvalidRouteException
          {}
>>>>>>> c730bc5d
        end
      else
        env
      end
    end

    private

    DEFAULT_BASE_URL = "http://localhost"
    DEFAULT_PREFIX = "/"
    DEFAULT_RESOLVER = ->(_, to) { to }
    DEFAULT_REDIRECT_CODE = 301

    NOT_FOUND = [404, { "Content-Length" => "9" }, ["Not Found"]].freeze
    NOT_ALLOWED = [405, { "Content-Length" => "11" }, ["Not Allowed"]].freeze

    PARAMS = "router.params"
    EMPTY_PARAMS = {}.freeze
    EMPTY_RACK_ENV = {}

    def lookup(env)
      endpoint = fixed(env)
      return [endpoint, EMPTY_PARAMS] if endpoint

      variable(env) || globbed(env)
    end

    def add_route(http_method, path, to, as, constraints)
      path = _prefixed_path(path)
      to = @resolver.call(path, to)

      if globbed?(path)
        @globbed[http_method] ||= []
        @globbed[http_method] << [Segment.fabricate(path, **constraints), to]
      elsif variable?(path)
        @variable[http_method] ||= Trie.new
        @variable[http_method].add(path, to, constraints)
      else
        @fixed[http_method] ||= {}
        @fixed[http_method][path] = to
      end

      @named[_prefixed_name(as)] = Segment.fabricate(path, **constraints) if as
    end

    # def add_route(http_method, path, to, as, constraints, &blk)
    #   (to || blk) or raise "missing endpoint"
    #   to = Block.new(blk) if to.nil?

    #   path = _prefixed_path(path)

    #   if variable?(path)
    #     @variable[http_method] ||= Trie.new
    #     @variable[http_method].add(path, to, constraints)
    #   else
    #     @fixed[http_method] ||= {}
    #     @fixed[http_method][path] = to
    #   end

    #   # FIXME: pass constraints
    #   @named[_prefixed_name(as)] = Segment.fabricate(path, {}) if as
    # end

    def variable?(path)
      /:/.match?(path)
    end

    def globbed?(path)
      /\*/.match?(path)
    end

    def _prefixed_path(path)
      @prefix.join(path).to_s
    end

    def _prefixed_name(name)
      @prefix.relative_join(name, "_").to_sym
    end

    def _redirect(to, code)
      body = Rack::Utils::HTTP_STATUS_CODES.fetch(code) do
        raise UnknownHTTPStatusCodeError.new(code)
      end

      Redirect.new(to, ->(*) { [code, { "Location" => to }, [body]] })
    end

    def _params(env, params)
      params ||= {}
      env[PARAMS] ||= {}
      env[PARAMS].merge!(Rack::Utils.parse_nested_query(env["QUERY_STRING"]))
      env[PARAMS].merge!(params)
      env[PARAMS] = Params.deep_symbolize(env[PARAMS])
      env
    end

    def _not_allowed_fixed(env)
      found = false

      @fixed.each_value do |routes|
        break if found

        found = routes.key?(env["PATH_INFO"])
      end

      found
    end

    def _not_allowed_variable(env)
      found = false

      @variable.each_value do |routes|
        break if found

        found = routes.find(env["PATH_INFO"])
      end

      found
    end
  end
end<|MERGE_RESOLUTION|>--- conflicted
+++ resolved
@@ -168,17 +168,10 @@
         ::Rack::MockRequest.env_for(env, options)
       when ::Symbol
         begin
-<<<<<<< HEAD
           url = path(env, params)
-          return env_for(url, params, options)
+          return env_for(url, params, options) # rubocop:disable Style/RedundantReturn
         rescue Hanami::Router::InvalidRouteException
           EMPTY_RACK_ENV.dup
-=======
-          url = path(env, params || options)
-          return env_for(url, options) # rubocop:disable Style/RedundantReturn
-        rescue Hanami::Routing::InvalidRouteException
-          {}
->>>>>>> c730bc5d
         end
       else
         env
@@ -197,7 +190,7 @@
 
     PARAMS = "router.params"
     EMPTY_PARAMS = {}.freeze
-    EMPTY_RACK_ENV = {}
+    EMPTY_RACK_ENV = {}.freeze
 
     def lookup(env)
       endpoint = fixed(env)
@@ -206,6 +199,8 @@
       variable(env) || globbed(env)
     end
 
+    # rubocop:disable Metrics/AbcSize
+    # rubocop:disable Metrics/MethodLength
     def add_route(http_method, path, to, as, constraints)
       path = _prefixed_path(path)
       to = @resolver.call(path, to)
@@ -223,6 +218,8 @@
 
       @named[_prefixed_name(as)] = Segment.fabricate(path, **constraints) if as
     end
+    # rubocop:enable Metrics/MethodLength
+    # rubocop:enable Metrics/AbcSize
 
     # def add_route(http_method, path, to, as, constraints, &blk)
     #   (to || blk) or raise "missing endpoint"
