# Lotus::Router

Rack compatible, lightweight and fast HTTP Router for Ruby and [Lotus](http://lotusrb.org).

## Status

[![Gem Version](http://img.shields.io/gem/v/lotus-router.svg)](https://badge.fury.io/rb/lotus-router)
[![Build Status](http://img.shields.io/travis/lotus/router/master.svg)](https://travis-ci.org/lotus/router?branch=master)
[![Coverage](http://img.shields.io/coveralls/lotus/router/master.svg)](https://coveralls.io/r/lotus/router)
[![Code Climate](http://img.shields.io/codeclimate/github/lotus/router.svg)](https://codeclimate.com/github/lotus/router)
[![Dependencies](http://img.shields.io/gemnasium/lotus/router.svg)](https://gemnasium.com/lotus/router)
[![Inline docs](http://inch-ci.org/github/lotus/router.png)](http://inch-ci.org/github/lotus/router)

## Contact

* Home page: http://lotusrb.org
* Mailing List: http://lotusrb.org/mailing-list
* API Doc: http://rdoc.info/gems/lotus-router
* Bugs/Issues: https://github.com/lotus/router/issues
* Support: http://stackoverflow.com/questions/tagged/lotus-ruby
* Chat: https://gitter.im/lotus/chat

## Rubies

__Lotus::Router__ supports Ruby (MRI) 2+, JRuby 1.7 (with 2.0 mode)


## Installation

Add this line to your application's Gemfile:

```ruby
gem 'lotus-router'
```

And then execute:

```shell
$ bundle
```

Or install it yourself as:

```shell
$ gem install lotus-router
```

## Getting Started

```ruby
require 'lotus/router'

app = Lotus::Router.new do
  get '/', to: ->(env) { [200, {}, ['Welcome to Lotus::Router!']] }
end

Rack::Server.start app: app, Port: 2300
```

## Usage

__Lotus::Router__ is designed to work as a standalone framework or within a
context of a [Lotus](http://lotusrb.org) application.

For the standalone usage, it supports neat features:

### A Beautiful DSL:

```ruby
Lotus::Router.new do
  get '/', to: ->(env) { [200, {}, ['Hi!']] }
  get '/dashboard',   to: Dashboard::Index
  get '/rack-app',    to: RackApp.new
  get '/flowers',     to: 'flowers#index'
  get '/flowers/:id', to: 'flowers#show'

  redirect '/legacy', to: '/'

  mount Api::App, at: '/api'

  namespace 'admin' do
    get '/users', to: Users::Index
  end

  resource 'identity' do
    member do
      get '/avatar'
    end

    collection do
      get '/api_keys'
    end
  end

  resources 'robots' do
    member do
      patch '/activate'
    end

    collection do
      get '/search'
    end
  end
end
```



### Fixed string matching:

```ruby
router = Lotus::Router.new
router.get '/lotus', to: ->(env) { [200, {}, ['Hello from Lotus!']] }
```



### String matching with variables:

```ruby
router = Lotus::Router.new
router.get '/flowers/:id', to: ->(env) { [200, {}, ["Hello from Flower no. #{ env['router.params'][:id] }!"]] }
```



### Variables Constraints:

```ruby
router = Lotus::Router.new
router.get '/flowers/:id', id: /\d+/, to: ->(env) { [200, {}, [":id must be a number!"]] }
```



### String matching with globbing:

```ruby
router = Lotus::Router.new
router.get '/*', to: ->(env) { [200, {}, ["This is catch all: #{ env['router.params'].inspect }!"]] }
```



### String matching with optional tokens:

```ruby
router = Lotus::Router.new
router.get '/lotus(.:format)' to: ->(env) { [200, {}, ["You've requested #{ env['router.params'][:format] }!"]] }
```



### Support for the most common HTTP methods:

```ruby
router   = Lotus::Router.new
endpoint = ->(env) { [200, {}, ['Hello from Lotus!']] }

router.get    '/lotus', to: endpoint
router.post   '/lotus', to: endpoint
router.put    '/lotus', to: endpoint
router.patch  '/lotus', to: endpoint
router.delete '/lotus', to: endpoint
router.trace  '/lotus', to: endpoint
```



### Redirect:

```ruby
router = Lotus::Router.new
router.get '/redirect_destination', to: ->(env) { [200, {}, ['Redirect destination!']] }
router.redirect '/legacy', to: '/redirect_destination'
```



### Named routes:

```ruby
router = Lotus::Router.new(scheme: 'https', host: 'lotusrb.org')
router.get '/lotus', to: ->(env) { [200, {}, ['Hello from Lotus!']] }, as: :lotus

router.path(:lotus) # => "/lotus"
router.url(:lotus)  # => "https://lotusrb.org/lotus"
```



### Namespaced routes:

```ruby
router = Lotus::Router.new
router.namespace 'animals' do
  namespace 'mammals' do
    get '/cats', to: ->(env) { [200, {}, ['Meow!']] }, as: :cats
  end
end

# and it generates:

router.path(:animals_mammals_cats) # => "/animals/mammals/cats"
```



### Mount Rack applications:

```ruby
Lotus::Router.new do
  mount RackOne,                             at: '/rack1'
  mount RackTwo,                             at: '/rack2'
  mount RackThree.new,                       at: '/rack3'
  mount ->(env) {[200, {}, ['Rack Four']]},  at: '/rack4'
  mount 'dashboard#index',                   at: '/dashboard'
end
```

1. `RackOne` is used as it is (class), because it respond to `.call`
2. `RackTwo` is initialized, because it respond to `#call`
3. `RackThree` is used as it is (object), because it respond to `#call`
4. That Proc is used as it is, because it respond to `#call`
5. That string is resolved as `Dashboard::Index` ([Lotus::Controller](https://github.com/lotus/controller) integration)



### Duck typed endpoints:

Everything that responds to `#call` is invoked as it is:

```ruby
router = Lotus::Router.new
router.get '/lotus',      to: ->(env) { [200, {}, ['Hello from Lotus!']] }
router.get '/middleware', to: Middleware
router.get '/rack-app',   to: RackApp.new
router.get '/method',     to: ActionControllerSubclass.action(:new)
```


If it's a string, it tries to instantiate a class from it:

```ruby
class RackApp
  def call(env)
    # ...
  end
end

router = Lotus::Router.new
router.get '/lotus', to: 'rack_app' # it will map to RackApp.new
```

It also supports Controller + Action syntax:

```ruby
module Flowers
  class Index
    def call(env)
      # ...
    end
  end
end

router = Lotus::Router.new
router.get '/flowers', to: 'flowers#index' # it will map to Flowers::Index.new
```



### Implicit Not Found (404):

```ruby
router = Lotus::Router.new
router.call(Rack::MockRequest.env_for('/unknown')).status # => 404
```

### Controllers:

`Lotus::Router` has a special convention for controllers naming.
It allows to declare an action as an endpoint, with a special syntax: `<controller>#<action>`.

```ruby
Lotus::Router.new do
  get '/', to: 'welcome#index'
end
```

In the example above, the router will look for the `Welcome::Index` action.

#### Namespaces

In applications where for maintainability or technical reasons, this convention
can't work, `Lotus::Router` can accept a `:namespace` option, which defines the
Ruby namespace where to look for actions.

For instance, given a Lotus full stack application called `Bookshelf`, the
controllers are available under `Bookshelf::Controllers`.

```ruby
Lotus::Router.new(namespace: Bookshelf::Controllers) do
  get '/', to: 'welcome#index'
end
```

In the example above, the router will look for the `Bookshelf::Controllers::Welcome::Index` action.

### RESTful Resource:

```ruby
router = Lotus::Router.new
router.resource 'identity'
```

It will map:

<table>
  <tr>
    <th>Verb</th>
    <th>Path</th>
    <th>Action</th>
    <th>Name</th>
    <th>Named Route</th>
  </tr>
  <tr>
    <td>GET</td>
    <td>/identity</td>
    <td>Identity::Show</td>
    <td>:show</td>
    <td>:identity</td>
  </tr>
  <tr>
    <td>GET</td>
    <td>/identity/new</td>
    <td>Identity::New</td>
    <td>:new</td>
    <td>:new_identity</td>
  </tr>
  <tr>
    <td>POST</td>
    <td>/identity</td>
    <td>Identity::Create</td>
    <td>:create</td>
    <td>:identity</td>
  </tr>
  <tr>
    <td>GET</td>
    <td>/identity/edit</td>
    <td>Identity::Edit</td>
    <td>:edit</td>
    <td>:edit_identity</td>
  </tr>
  <tr>
    <td>PATCH</td>
    <td>/identity</td>
    <td>Identity::Update</td>
    <td>:update</td>
    <td>:identity</td>
  </tr>
  <tr>
    <td>DELETE</td>
    <td>/identity</td>
    <td>Identity::Destroy</td>
    <td>:destroy</td>
    <td>:identity</td>
  </tr>
</table>

If you don't need all the default endpoints, just do:

```ruby
router = Lotus::Router.new
router.resource 'identity', only: [:edit, :update]

#### which is equivalent to:

router.resource 'identity', except: [:show, :new, :create, :destroy]
```


If you need extra endpoints:

```ruby
router = Lotus::Router.new
router.resource 'identity' do
  member do
    get 'avatar'           # maps to Identity::Avatar
  end

  collection do
    get 'authorizations'   # maps to Identity::Authorizations
  end
end

router.path(:avatar_identity)         # => /identity/avatar
router.path(:authorizations_identity) # => /identity/authorizations
```



### RESTful Resources:

```ruby
router = Lotus::Router.new
router.resources 'flowers'
```

It will map:

<table>
  <tr>
    <th>Verb</th>
    <th>Path</th>
    <th>Action</th>
    <th>Name</th>
    <th>Named Route</th>
  </tr>
  <tr>
    <td>GET</td>
    <td>/flowers</td>
    <td>Flowers::Index</td>
    <td>:index</td>
    <td>:flowers</td>
  </tr>
  <tr>
    <td>GET</td>
    <td>/flowers/:id</td>
    <td>Flowers::Show</td>
    <td>:show</td>
    <td>:flowers</td>
  </tr>
  <tr>
    <td>GET</td>
    <td>/flowers/new</td>
    <td>Flowers::New</td>
    <td>:new</td>
    <td>:new_flowers</td>
  </tr>
  <tr>
    <td>POST</td>
    <td>/flowers</td>
    <td>Flowers::Create</td>
    <td>:create</td>
    <td>:flowers</td>
  </tr>
  <tr>
    <td>GET</td>
    <td>/flowers/:id/edit</td>
    <td>Flowers::Edit</td>
    <td>:edit</td>
    <td>:edit_flowers</td>
  </tr>
  <tr>
    <td>PATCH</td>
    <td>/flowers/:id</td>
    <td>Flowers::Update</td>
    <td>:update</td>
    <td>:flowers</td>
  </tr>
  <tr>
    <td>DELETE</td>
    <td>/flowers/:id</td>
    <td>Flowers::Destroy</td>
    <td>:destroy</td>
    <td>:flowers</td>
  </tr>
</table>


```ruby
router.path(:flowers)              # => /flowers
router.path(:flowers, id: 23)      # => /flowers/23
router.path(:edit_flowers, id: 23) # => /flowers/23/edit
```



If you don't need all the default endpoints, just do:

```ruby
router = Lotus::Router.new
router.resources 'flowers', only: [:new, :create, :show]

#### which is equivalent to:

router.resources 'flowers', except: [:index, :edit, :update, :destroy]
```


If you need extra endpoints:

```ruby
router = Lotus::Router.new
router.resources 'flowers' do
  member do
    get 'toggle' # maps to Flowers::Toggle
  end

  collection do
    get 'search' # maps to Flowers::Search
  end
end

router.path(:toggle_flowers, id: 23)  # => /flowers/23/toggle
router.path(:search_flowers)          # => /flowers/search
```

## Testing

```ruby
require 'lotus/router'
require 'rack/request'

router = Lotus::Router.new do
  get '/', to: ->(env) { [200, {}, ['Hi!']] }
end

app = Rack::MockRequest.new(router)
app.get('/') # => #<Rack::MockResponse:0x007fc4540dc238 ...>
```

## Versioning

__Lotus::Router__ uses [Semantic Versioning 2.0.0](http://semver.org)

## Contributing

1. Fork it
2. Create your feature branch (`git checkout -b my-new-feature`)
3. Commit your changes (`git commit -am 'Add some feature'`)
4. Push to the branch (`git push origin my-new-feature`)
5. Create new Pull Request

## Acknowledgements

Thanks to Joshua Hull ([@joshbuddy](https://github.com/joshbuddy)) for his
[http_router](http://rubygems.org/gems/http_router).

## Copyright

<<<<<<< HEAD
Copyright 2014-2015 Luca Guidi – Released under MIT License
=======
Copyright © 2014-2015 Luca Guidi – Released under MIT License
>>>>>>> 7729a131
<|MERGE_RESOLUTION|>--- conflicted
+++ resolved
@@ -539,8 +539,4 @@
 
 ## Copyright
 
-<<<<<<< HEAD
-Copyright 2014-2015 Luca Guidi – Released under MIT License
-=======
-Copyright © 2014-2015 Luca Guidi – Released under MIT License
->>>>>>> 7729a131
+Copyright © 2014-2015 Luca Guidi – Released under MIT License