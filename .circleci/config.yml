# Ruby CircleCI 2.0 configuration file
#
# Check https://circleci.com/docs/2.0/language-ruby/ for more details
#
version: 2
jobs:
<<<<<<< HEAD
=======
  "ruby-2.3":
    docker:
       - image: hanami/ruby-2.3
    working_directory: ~/hanami-router
    steps:
      - checkout
      # Download and cache dependencies
      - restore_cache:
          keys:
          - v1-dependencies-{{ checksum "Gemfile.lock" }}
          # fallback to using the latest cache if no exact match is found
          - v1-dependencies-
      - run:
          name: install dependencies
          command: |
            bundle install --jobs=4 --retry=3 --path vendor/bundle
      - save_cache:
          paths:
            - ./vendor/bundle
          key: v1-dependencies-{{ checksum "Gemfile.lock" }}
      # run tests!
      - run:
          name: run tests
          command: |
            ./script/ci
  "ruby-2.4":
    docker:
       - image: hanami/ruby-2.4
    working_directory: ~/hanami-router
    steps:
      - checkout
      # Download and cache dependencies
      - restore_cache:
          keys:
          - v1-dependencies-{{ checksum "Gemfile.lock" }}
          # fallback to using the latest cache if no exact match is found
          - v1-dependencies-
      - run:
          name: install dependencies
          command: |
            bundle install --jobs=4 --retry=3 --path vendor/bundle
      - save_cache:
          paths:
            - ./vendor/bundle
          key: v1-dependencies-{{ checksum "Gemfile.lock" }}
      # run tests!
      - run:
          name: run tests
          command: |
            ./script/ci
>>>>>>> 65628ada
  "ruby-2.5":
    docker:
       - image: hanami/ruby-2.5
    working_directory: ~/hanami-router
    steps:
      - checkout
      # Download and cache dependencies
      - restore_cache:
          keys:
          - v1-dependencies-{{ checksum "Gemfile.lock" }}
          # fallback to using the latest cache if no exact match is found
          - v1-dependencies-
      - run:
          name: install dependencies
          command: |
            bundle install --jobs=4 --retry=3 --path vendor/bundle
      - save_cache:
          paths:
            - ./vendor/bundle
          key: v1-dependencies-{{ checksum "Gemfile.lock" }}
      # run tests!
      - run:
          name: run tests
          command: |
            ./script/ci
  "ruby-2.6":
    docker:
       - image: hanami/ruby-2.6
    working_directory: ~/hanami-router
    steps:
      - checkout
      # Download and cache dependencies
      - restore_cache:
          keys:
          - v1-dependencies-{{ checksum "Gemfile.lock" }}
          # fallback to using the latest cache if no exact match is found
          - v1-dependencies-
      - run:
          name: install dependencies
          command: |
            bundle install --jobs=4 --retry=3 --path vendor/bundle
      - save_cache:
          paths:
            - ./vendor/bundle
          key: v1-dependencies-{{ checksum "Gemfile.lock" }}
      # run tests!
      - run:
          name: run tests
          command: |
            ./script/ci
  "ruby-2.7":
    docker:
       - image: hanami/ruby-2.7
    working_directory: ~/hanami-router
    steps:
      - checkout
      # Download and cache dependencies
      - restore_cache:
          keys:
          - v1-dependencies-{{ checksum "Gemfile.lock" }}
          # fallback to using the latest cache if no exact match is found
          - v1-dependencies-
      - run:
          name: install dependencies
          command: |
            bundle install --jobs=4 --retry=3 --path vendor/bundle
      - save_cache:
          paths:
            - ./vendor/bundle
          key: v1-dependencies-{{ checksum "Gemfile.lock" }}
      # run tests!
      - run:
          name: run tests
          command: |
            ./script/ci
<<<<<<< HEAD
=======
  "jruby-9.1":
    docker:
       - image: hanami/jruby-9.1
    working_directory: ~/hanami-router
    steps:
      - checkout
      # Download and cache dependencies
      - restore_cache:
          keys:
          - v1-dependencies-{{ checksum "Gemfile.lock" }}
          # fallback to using the latest cache if no exact match is found
          - v1-dependencies-
      - run:
          name: install dependencies
          command: |
            bundle install --jobs=4 --retry=3 --path vendor/bundle
      - save_cache:
          paths:
            - ./vendor/bundle
          key: v1-dependencies-{{ checksum "Gemfile.lock" }}
      # run tests!
      - run:
          name: run tests
          command: |
            ./script/ci
  "jruby-9.2":
    docker:
       - image: hanami/jruby-9.2
    working_directory: ~/hanami-router
    steps:
      - checkout
      # Download and cache dependencies
      - restore_cache:
          keys:
          - v1-dependencies-{{ checksum "Gemfile.lock" }}
          # fallback to using the latest cache if no exact match is found
          - v1-dependencies-
      - run:
          name: install dependencies
          command: |
            bundle install --jobs=4 --retry=3 --path vendor/bundle
      - save_cache:
          paths:
            - ./vendor/bundle
          key: v1-dependencies-{{ checksum "Gemfile.lock" }}
      # run tests!
      - run:
          name: run tests
          command: |
            ./script/ci
>>>>>>> 65628ada

workflows:
  version: 2
  build:
    jobs:
      - "ruby-2.5"
<<<<<<< HEAD
      - "ruby-2.6"
=======
      - "ruby-2.6"
      - "ruby-2.7"
      - "jruby-9.1"
      - "jruby-9.2"
>>>>>>> 65628ada
<|MERGE_RESOLUTION|>--- conflicted
+++ resolved
@@ -4,59 +4,6 @@
 #
 version: 2
 jobs:
-<<<<<<< HEAD
-=======
-  "ruby-2.3":
-    docker:
-       - image: hanami/ruby-2.3
-    working_directory: ~/hanami-router
-    steps:
-      - checkout
-      # Download and cache dependencies
-      - restore_cache:
-          keys:
-          - v1-dependencies-{{ checksum "Gemfile.lock" }}
-          # fallback to using the latest cache if no exact match is found
-          - v1-dependencies-
-      - run:
-          name: install dependencies
-          command: |
-            bundle install --jobs=4 --retry=3 --path vendor/bundle
-      - save_cache:
-          paths:
-            - ./vendor/bundle
-          key: v1-dependencies-{{ checksum "Gemfile.lock" }}
-      # run tests!
-      - run:
-          name: run tests
-          command: |
-            ./script/ci
-  "ruby-2.4":
-    docker:
-       - image: hanami/ruby-2.4
-    working_directory: ~/hanami-router
-    steps:
-      - checkout
-      # Download and cache dependencies
-      - restore_cache:
-          keys:
-          - v1-dependencies-{{ checksum "Gemfile.lock" }}
-          # fallback to using the latest cache if no exact match is found
-          - v1-dependencies-
-      - run:
-          name: install dependencies
-          command: |
-            bundle install --jobs=4 --retry=3 --path vendor/bundle
-      - save_cache:
-          paths:
-            - ./vendor/bundle
-          key: v1-dependencies-{{ checksum "Gemfile.lock" }}
-      # run tests!
-      - run:
-          name: run tests
-          command: |
-            ./script/ci
->>>>>>> 65628ada
   "ruby-2.5":
     docker:
        - image: hanami/ruby-2.5
@@ -132,33 +79,6 @@
           name: run tests
           command: |
             ./script/ci
-<<<<<<< HEAD
-=======
-  "jruby-9.1":
-    docker:
-       - image: hanami/jruby-9.1
-    working_directory: ~/hanami-router
-    steps:
-      - checkout
-      # Download and cache dependencies
-      - restore_cache:
-          keys:
-          - v1-dependencies-{{ checksum "Gemfile.lock" }}
-          # fallback to using the latest cache if no exact match is found
-          - v1-dependencies-
-      - run:
-          name: install dependencies
-          command: |
-            bundle install --jobs=4 --retry=3 --path vendor/bundle
-      - save_cache:
-          paths:
-            - ./vendor/bundle
-          key: v1-dependencies-{{ checksum "Gemfile.lock" }}
-      # run tests!
-      - run:
-          name: run tests
-          command: |
-            ./script/ci
   "jruby-9.2":
     docker:
        - image: hanami/jruby-9.2
@@ -184,18 +104,12 @@
           name: run tests
           command: |
             ./script/ci
->>>>>>> 65628ada
 
 workflows:
   version: 2
   build:
     jobs:
       - "ruby-2.5"
-<<<<<<< HEAD
-      - "ruby-2.6"
-=======
       - "ruby-2.6"
       - "ruby-2.7"
-      - "jruby-9.1"
-      - "jruby-9.2"
->>>>>>> 65628ada
+      - "jruby-9.2"